--- conflicted
+++ resolved
@@ -1345,11 +1345,7 @@
       FileAlreadyExistsException, FileNotFoundException,
       ParentNotDirectoryException, UnsupportedFileSystemException, 
       IOException { 
-<<<<<<< HEAD
-    if (!FileSystem.isSymlinksEnabled()) {
-=======
     if (!FileSystem.areSymlinksEnabled()) {
->>>>>>> 6266273c
       throw new UnsupportedOperationException("Symlinks not supported");
     }
     final Path nonRelLink = fixRelativePart(link);
