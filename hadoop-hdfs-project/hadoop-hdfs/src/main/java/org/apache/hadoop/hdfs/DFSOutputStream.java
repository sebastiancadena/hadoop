/**
 * Licensed to the Apache Software Foundation (ASF) under one
 * or more contributor license agreements.  See the NOTICE file
 * distributed with this work for additional information
 * regarding copyright ownership.  The ASF licenses this file
 * to you under the Apache License, Version 2.0 (the
 * "License"); you may not use this file except in compliance
 * with the License.  You may obtain a copy of the License at
 *
 *     http://www.apache.org/licenses/LICENSE-2.0
 *
 * Unless required by applicable law or agreed to in writing, software
 * distributed under the License is distributed on an "AS IS" BASIS,
 * WITHOUT WARRANTIES OR CONDITIONS OF ANY KIND, either express or implied.
 * See the License for the specific language governing permissions and
 * limitations under the License.
 */
package org.apache.hadoop.hdfs;

import static org.apache.hadoop.hdfs.protocol.proto.DataTransferProtos.Status.SUCCESS;

import java.io.BufferedOutputStream;
import java.io.DataInputStream;
import java.io.DataOutputStream;
import java.io.FileNotFoundException;
import java.io.IOException;
import java.io.InputStream;
import java.io.InterruptedIOException;
import java.io.OutputStream;
import java.net.InetSocketAddress;
import java.net.Socket;
import java.nio.BufferOverflowException;
import java.nio.channels.ClosedChannelException;
import java.util.ArrayList;
import java.util.Arrays;
import java.util.EnumSet;
import java.util.LinkedList;
import java.util.List;
import java.util.concurrent.TimeUnit;
import java.util.concurrent.atomic.AtomicBoolean;
import java.util.concurrent.atomic.AtomicReference;

import org.apache.hadoop.classification.InterfaceAudience;
import org.apache.hadoop.fs.CanSetDropBehind;
import org.apache.hadoop.fs.CreateFlag;
import org.apache.hadoop.fs.FSOutputSummer;
import org.apache.hadoop.fs.FileAlreadyExistsException;
import org.apache.hadoop.fs.ParentNotDirectoryException;
import org.apache.hadoop.fs.Syncable;
import org.apache.hadoop.fs.permission.FsPermission;
import org.apache.hadoop.hdfs.client.HdfsDataOutputStream;
import org.apache.hadoop.hdfs.client.HdfsDataOutputStream.SyncFlag;
import org.apache.hadoop.hdfs.protocol.DSQuotaExceededException;
import org.apache.hadoop.hdfs.protocol.DatanodeInfo;
import org.apache.hadoop.hdfs.protocol.ExtendedBlock;
import org.apache.hadoop.hdfs.protocol.HdfsConstants;
import org.apache.hadoop.hdfs.protocol.HdfsFileStatus;
import org.apache.hadoop.hdfs.protocol.LocatedBlock;
import org.apache.hadoop.hdfs.protocol.NSQuotaExceededException;
import org.apache.hadoop.hdfs.protocol.SnapshotAccessControlException;
import org.apache.hadoop.hdfs.protocol.UnresolvedPathException;
import org.apache.hadoop.hdfs.protocol.datatransfer.BlockConstructionStage;
import org.apache.hadoop.hdfs.protocol.datatransfer.DataTransferProtocol;
import org.apache.hadoop.hdfs.protocol.datatransfer.DataTransferEncryptor;
import org.apache.hadoop.hdfs.protocol.datatransfer.IOStreamPair;
import org.apache.hadoop.hdfs.protocol.datatransfer.InvalidEncryptionKeyException;
import org.apache.hadoop.hdfs.protocol.datatransfer.PacketHeader;
import org.apache.hadoop.hdfs.protocol.datatransfer.PipelineAck;
import org.apache.hadoop.hdfs.protocol.datatransfer.Sender;
import org.apache.hadoop.hdfs.protocol.proto.DataTransferProtos.BlockOpResponseProto;
import org.apache.hadoop.hdfs.protocol.proto.DataTransferProtos.Status;
import org.apache.hadoop.hdfs.protocolPB.PBHelper;
import org.apache.hadoop.hdfs.security.token.block.BlockTokenIdentifier;
import org.apache.hadoop.hdfs.security.token.block.InvalidBlockTokenException;
import org.apache.hadoop.hdfs.server.datanode.CachingStrategy;
import org.apache.hadoop.hdfs.server.namenode.NotReplicatedYetException;
import org.apache.hadoop.hdfs.server.namenode.SafeModeException;
import org.apache.hadoop.io.EnumSetWritable;
import org.apache.hadoop.io.IOUtils;
import org.apache.hadoop.ipc.RemoteException;
import org.apache.hadoop.net.NetUtils;
import org.apache.hadoop.security.AccessControlException;
import org.apache.hadoop.security.token.Token;
import org.apache.hadoop.util.Daemon;
import org.apache.hadoop.util.DataChecksum;
import org.apache.hadoop.util.Progressable;
import org.apache.hadoop.util.Time;

import com.google.common.annotations.VisibleForTesting;
import com.google.common.cache.CacheBuilder;
import com.google.common.cache.CacheLoader;
import com.google.common.cache.LoadingCache;
import com.google.common.cache.RemovalListener;
import com.google.common.cache.RemovalNotification;


/****************************************************************
 * DFSOutputStream creates files from a stream of bytes.
 *
 * The client application writes data that is cached internally by
 * this stream. Data is broken up into packets, each packet is
 * typically 64K in size. A packet comprises of chunks. Each chunk
 * is typically 512 bytes and has an associated checksum with it.
 *
 * When a client application fills up the currentPacket, it is
 * enqueued into dataQueue.  The DataStreamer thread picks up
 * packets from the dataQueue, sends it to the first datanode in
 * the pipeline and moves it from the dataQueue to the ackQueue.
 * The ResponseProcessor receives acks from the datanodes. When an
 * successful ack for a packet is received from all datanodes, the
 * ResponseProcessor removes the corresponding packet from the
 * ackQueue.
 *
 * In case of error, all outstanding packets and moved from
 * ackQueue. A new pipeline is setup by eliminating the bad
 * datanode from the original pipeline. The DataStreamer now
 * starts sending packets from the dataQueue.
****************************************************************/
@InterfaceAudience.Private
public class DFSOutputStream extends FSOutputSummer
    implements Syncable, CanSetDropBehind {
  private final DFSClient dfsClient;
  private static final int MAX_PACKETS = 80; // each packet 64K, total 5MB
  private Socket s;
  // closed is accessed by different threads under different locks.
  private volatile boolean closed = false;

  private String src;
  private final long fileId;
  private final long blockSize;
  private final DataChecksum checksum;
  // both dataQueue and ackQueue are protected by dataQueue lock
  private final LinkedList<Packet> dataQueue = new LinkedList<Packet>();
  private final LinkedList<Packet> ackQueue = new LinkedList<Packet>();
  private Packet currentPacket = null;
  private DataStreamer streamer;
  private long currentSeqno = 0;
  private long lastQueuedSeqno = -1;
  private long lastAckedSeqno = -1;
  private long bytesCurBlock = 0; // bytes written in current block
  private int packetSize = 0; // write packet size, not including the header.
  private int chunksPerPacket = 0;
  private final AtomicReference<IOException> lastException = new AtomicReference<IOException>();
  private long artificialSlowdown = 0;
  private long lastFlushOffset = 0; // offset when flush was invoked
  //persist blocks on namenode
  private final AtomicBoolean persistBlocks = new AtomicBoolean(false);
  private volatile boolean appendChunk = false;   // appending to existing partial block
  private long initialFileSize = 0; // at time of file open
  private Progressable progress;
  private final short blockReplication; // replication factor of file
  private boolean shouldSyncBlock = false; // force blocks to disk upon close
<<<<<<< HEAD
  private CachingStrategy cachingStrategy;
=======
  private AtomicReference<CachingStrategy> cachingStrategy;
  private boolean failPacket = false;
>>>>>>> 6266273c
  
  private class Packet {
    long    seqno;               // sequencenumber of buffer in block
    long    offsetInBlock;       // offset in block
    private boolean lastPacketInBlock;   // is this the last packet in block?
    boolean syncBlock;          // this packet forces the current block to disk
    int     numChunks;           // number of chunks currently in packet
    int     maxChunks;           // max chunks in packet

    byte[]  buf;

    /**
     * buf is pointed into like follows:
     *  (C is checksum data, D is payload data)
     *
     * [_________CCCCCCCCC________________DDDDDDDDDDDDDDDD___]
     *           ^        ^               ^               ^
     *           |        checksumPos     dataStart       dataPos
     *           checksumStart
     * 
     * Right before sending, we move the checksum data to immediately precede
     * the actual data, and then insert the header into the buffer immediately
     * preceding the checksum data, so we make sure to keep enough space in
     * front of the checksum data to support the largest conceivable header. 
     */
    int checksumStart;
    int checksumPos;
    int dataStart;
    int dataPos;

    private static final long HEART_BEAT_SEQNO = -1L;

    /**
     * Create a heartbeat packet.
     */
    Packet() {
      this.lastPacketInBlock = false;
      this.numChunks = 0;
      this.offsetInBlock = 0;
      this.seqno = HEART_BEAT_SEQNO;
      
      buf = new byte[PacketHeader.PKT_MAX_HEADER_LEN];
      
      checksumStart = checksumPos = dataPos = dataStart = PacketHeader.PKT_MAX_HEADER_LEN;
      maxChunks = 0;
    }
    
    /**
     * Create a new packet.
     * 
     * @param pktSize maximum size of the packet, including checksum data and actual data.
     * @param chunksPerPkt maximum number of chunks per packet.
     * @param offsetInBlock offset in bytes into the HDFS block.
     */
    Packet(int pktSize, int chunksPerPkt, long offsetInBlock) {
      this.lastPacketInBlock = false;
      this.numChunks = 0;
      this.offsetInBlock = offsetInBlock;
      this.seqno = currentSeqno;
      currentSeqno++;
      
      buf = new byte[PacketHeader.PKT_MAX_HEADER_LEN + pktSize];
      
      checksumStart = PacketHeader.PKT_MAX_HEADER_LEN;
      checksumPos = checksumStart;
      dataStart = checksumStart + (chunksPerPkt * checksum.getChecksumSize());
      dataPos = dataStart;
      maxChunks = chunksPerPkt;
    }

    void writeData(byte[] inarray, int off, int len) {
      if (dataPos + len > buf.length) {
        throw new BufferOverflowException();
      }
      System.arraycopy(inarray, off, buf, dataPos, len);
      dataPos += len;
    }

    void writeChecksum(byte[] inarray, int off, int len) {
      if (checksumPos + len > dataStart) {
        throw new BufferOverflowException();
      }
      System.arraycopy(inarray, off, buf, checksumPos, len);
      checksumPos += len;
    }
    
    /**
     * Write the full packet, including the header, to the given output stream.
     */
    void writeTo(DataOutputStream stm) throws IOException {
      final int dataLen = dataPos - dataStart;
      final int checksumLen = checksumPos - checksumStart;
      final int pktLen = HdfsConstants.BYTES_IN_INTEGER + dataLen + checksumLen;

      PacketHeader header = new PacketHeader(
        pktLen, offsetInBlock, seqno, lastPacketInBlock, dataLen, syncBlock);
      
      if (checksumPos != dataStart) {
        // Move the checksum to cover the gap. This can happen for the last
        // packet or during an hflush/hsync call.
        System.arraycopy(buf, checksumStart, buf, 
                         dataStart - checksumLen , checksumLen); 
        checksumPos = dataStart;
        checksumStart = checksumPos - checksumLen;
      }
      
      final int headerStart = checksumStart - header.getSerializedSize();
      assert checksumStart + 1 >= header.getSerializedSize();
      assert checksumPos == dataStart;
      assert headerStart >= 0;
      assert headerStart + header.getSerializedSize() == checksumStart;
      
      // Copy the header data into the buffer immediately preceding the checksum
      // data.
      System.arraycopy(header.getBytes(), 0, buf, headerStart,
          header.getSerializedSize());
      
      // corrupt the data for testing.
      if (DFSClientFaultInjector.get().corruptPacket()) {
        buf[headerStart+header.getSerializedSize() + checksumLen + dataLen-1] ^= 0xff;
      }

      // Write the now contiguous full packet to the output stream.
      stm.write(buf, headerStart, header.getSerializedSize() + checksumLen + dataLen);

      // undo corruption.
      if (DFSClientFaultInjector.get().uncorruptPacket()) {
        buf[headerStart+header.getSerializedSize() + checksumLen + dataLen-1] ^= 0xff;
      }
    }
    
    // get the packet's last byte's offset in the block
    long getLastByteOffsetBlock() {
      return offsetInBlock + dataPos - dataStart;
    }
    
    /**
     * Check if this packet is a heart beat packet
     * @return true if the sequence number is HEART_BEAT_SEQNO
     */
    private boolean isHeartbeatPacket() {
      return seqno == HEART_BEAT_SEQNO;
    }
    
    @Override
    public String toString() {
      return "packet seqno:" + this.seqno +
      " offsetInBlock:" + this.offsetInBlock + 
      " lastPacketInBlock:" + this.lastPacketInBlock +
      " lastByteOffsetInBlock: " + this.getLastByteOffsetBlock();
    }
  }

  //
  // The DataStreamer class is responsible for sending data packets to the
  // datanodes in the pipeline. It retrieves a new blockid and block locations
  // from the namenode, and starts streaming packets to the pipeline of
  // Datanodes. Every packet has a sequence number associated with
  // it. When all the packets for a block are sent out and acks for each
  // if them are received, the DataStreamer closes the current block.
  //
  class DataStreamer extends Daemon {
    private volatile boolean streamerClosed = false;
    private ExtendedBlock block; // its length is number of bytes acked
    private Token<BlockTokenIdentifier> accessToken;
    private DataOutputStream blockStream;
    private DataInputStream blockReplyStream;
    private ResponseProcessor response = null;
    private volatile DatanodeInfo[] nodes = null; // list of targets for current block
    private volatile String[] storageIDs = null;
    private LoadingCache<DatanodeInfo, DatanodeInfo> excludedNodes =
        CacheBuilder.newBuilder()
        .expireAfterWrite(
            dfsClient.getConf().excludedNodesCacheExpiry,
            TimeUnit.MILLISECONDS)
        .removalListener(new RemovalListener<DatanodeInfo, DatanodeInfo>() {
          @Override
          public void onRemoval(
              RemovalNotification<DatanodeInfo, DatanodeInfo> notification) {
            DFSClient.LOG.info("Removing node " +
                notification.getKey() + " from the excluded nodes list");
          }
        })
        .build(new CacheLoader<DatanodeInfo, DatanodeInfo>() {
          @Override
          public DatanodeInfo load(DatanodeInfo key) throws Exception {
            return key;
          }
        });
    private String[] favoredNodes;
    volatile boolean hasError = false;
    volatile int errorIndex = -1;
    private BlockConstructionStage stage;  // block construction stage
    private long bytesSent = 0; // number of bytes that've been sent

    /** Nodes have been used in the pipeline before and have failed. */
    private final List<DatanodeInfo> failed = new ArrayList<DatanodeInfo>();
    /** The last ack sequence number before pipeline failure. */
    private long lastAckedSeqnoBeforeFailure = -1;
    private int pipelineRecoveryCount = 0;
    /** Has the current block been hflushed? */
    private boolean isHflushed = false;
    /** Append on an existing block? */
    private final boolean isAppend;

    /**
     * Default construction for file create
     */
    private DataStreamer() {
      isAppend = false;
      stage = BlockConstructionStage.PIPELINE_SETUP_CREATE;
    }
    
    /**
     * Construct a data streamer for append
     * @param lastBlock last block of the file to be appended
     * @param stat status of the file to be appended
     * @param bytesPerChecksum number of bytes per checksum
     * @throws IOException if error occurs
     */
    private DataStreamer(LocatedBlock lastBlock, HdfsFileStatus stat,
        int bytesPerChecksum) throws IOException {
      isAppend = true;
      stage = BlockConstructionStage.PIPELINE_SETUP_APPEND;
      block = lastBlock.getBlock();
      bytesSent = block.getNumBytes();
      accessToken = lastBlock.getBlockToken();
      long usedInLastBlock = stat.getLen() % blockSize;
      int freeInLastBlock = (int)(blockSize - usedInLastBlock);

      // calculate the amount of free space in the pre-existing 
      // last crc chunk
      int usedInCksum = (int)(stat.getLen() % bytesPerChecksum);
      int freeInCksum = bytesPerChecksum - usedInCksum;

      // if there is space in the last block, then we have to 
      // append to that block
      if (freeInLastBlock == blockSize) {
        throw new IOException("The last block for file " + 
            src + " is full.");
      }

      if (usedInCksum > 0 && freeInCksum > 0) {
        // if there is space in the last partial chunk, then 
        // setup in such a way that the next packet will have only 
        // one chunk that fills up the partial chunk.
        //
        computePacketChunkSize(0, freeInCksum);
        resetChecksumChunk(freeInCksum);
        appendChunk = true;
      } else {
        // if the remaining space in the block is smaller than 
        // that expected size of of a packet, then create 
        // smaller size packet.
        //
        computePacketChunkSize(Math.min(dfsClient.getConf().writePacketSize, freeInLastBlock), 
            bytesPerChecksum);
      }

      // setup pipeline to append to the last block XXX retries??
      setPipeline(lastBlock);
      errorIndex = -1;   // no errors yet.
      if (nodes.length < 1) {
        throw new IOException("Unable to retrieve blocks locations " +
            " for last block " + block +
            "of file " + src);

      }
    }
    
    private void setPipeline(LocatedBlock lb) {
      setPipeline(lb.getLocations(), lb.getStorageIDs());
    }
    private void setPipeline(DatanodeInfo[] nodes, String[] storageIDs) {
      this.nodes = nodes;
      this.storageIDs = storageIDs;
    }

    private void setFavoredNodes(String[] favoredNodes) {
      this.favoredNodes = favoredNodes;
    }

    /**
     * Initialize for data streaming
     */
    private void initDataStreaming() {
      this.setName("DataStreamer for file " + src +
          " block " + block);
      response = new ResponseProcessor(nodes);
      response.start();
      stage = BlockConstructionStage.DATA_STREAMING;
    }
    
    private void endBlock() {
      if(DFSClient.LOG.isDebugEnabled()) {
        DFSClient.LOG.debug("Closing old block " + block);
      }
      this.setName("DataStreamer for file " + src);
      closeResponder();
      closeStream();
      setPipeline(null, null);
      stage = BlockConstructionStage.PIPELINE_SETUP_CREATE;
    }
    
    /*
     * streamer thread is the only thread that opens streams to datanode, 
     * and closes them. Any error recovery is also done by this thread.
     */
    @Override
    public void run() {
      long lastPacket = Time.now();
      while (!streamerClosed && dfsClient.clientRunning) {

        // if the Responder encountered an error, shutdown Responder
        if (hasError && response != null) {
          try {
            response.close();
            response.join();
            response = null;
          } catch (InterruptedException  e) {
          }
        }

        Packet one;
        try {
          // process datanode IO errors if any
          boolean doSleep = false;
          if (hasError && errorIndex>=0) {
            doSleep = processDatanodeError();
          }

          synchronized (dataQueue) {
            // wait for a packet to be sent.
            long now = Time.now();
            while ((!streamerClosed && !hasError && dfsClient.clientRunning 
                && dataQueue.size() == 0 && 
                (stage != BlockConstructionStage.DATA_STREAMING || 
                 stage == BlockConstructionStage.DATA_STREAMING && 
                 now - lastPacket < dfsClient.getConf().socketTimeout/2)) || doSleep ) {
              long timeout = dfsClient.getConf().socketTimeout/2 - (now-lastPacket);
              timeout = timeout <= 0 ? 1000 : timeout;
              timeout = (stage == BlockConstructionStage.DATA_STREAMING)?
                 timeout : 1000;
              try {
                dataQueue.wait(timeout);
              } catch (InterruptedException  e) {
              }
              doSleep = false;
              now = Time.now();
            }
            if (streamerClosed || hasError || !dfsClient.clientRunning) {
              continue;
            }
            // get packet to be sent.
            if (dataQueue.isEmpty()) {
              one = new Packet();  // heartbeat packet
            } else {
              one = dataQueue.getFirst(); // regular data packet
            }
          }
          assert one != null;

          // get new block from namenode.
          if (stage == BlockConstructionStage.PIPELINE_SETUP_CREATE) {
            if(DFSClient.LOG.isDebugEnabled()) {
              DFSClient.LOG.debug("Allocating new block");
            }
            setPipeline(nextBlockOutputStream());
            initDataStreaming();
          } else if (stage == BlockConstructionStage.PIPELINE_SETUP_APPEND) {
            if(DFSClient.LOG.isDebugEnabled()) {
              DFSClient.LOG.debug("Append to block " + block);
            }
            setupPipelineForAppendOrRecovery();
            initDataStreaming();
          }

          long lastByteOffsetInBlock = one.getLastByteOffsetBlock();
          if (lastByteOffsetInBlock > blockSize) {
            throw new IOException("BlockSize " + blockSize +
                " is smaller than data size. " +
                " Offset of packet in block " + 
                lastByteOffsetInBlock +
                " Aborting file " + src);
          }

          if (one.lastPacketInBlock) {
            // wait for all data packets have been successfully acked
            synchronized (dataQueue) {
              while (!streamerClosed && !hasError && 
                  ackQueue.size() != 0 && dfsClient.clientRunning) {
                try {
                  // wait for acks to arrive from datanodes
                  dataQueue.wait(1000);
                } catch (InterruptedException  e) {
                }
              }
            }
            if (streamerClosed || hasError || !dfsClient.clientRunning) {
              continue;
            }
            stage = BlockConstructionStage.PIPELINE_CLOSE;
          }
          
          // send the packet
          synchronized (dataQueue) {
            // move packet from dataQueue to ackQueue
            if (!one.isHeartbeatPacket()) {
              dataQueue.removeFirst();
              ackQueue.addLast(one);
              dataQueue.notifyAll();
            }
          }

          if (DFSClient.LOG.isDebugEnabled()) {
            DFSClient.LOG.debug("DataStreamer block " + block +
                " sending packet " + one);
          }

          // write out data to remote datanode
          try {
            one.writeTo(blockStream);
            blockStream.flush();   
          } catch (IOException e) {
            // HDFS-3398 treat primary DN is down since client is unable to 
            // write to primary DN 
            errorIndex = 0;
            throw e;
          }
          lastPacket = Time.now();
          
          // update bytesSent
          long tmpBytesSent = one.getLastByteOffsetBlock();
          if (bytesSent < tmpBytesSent) {
            bytesSent = tmpBytesSent;
          }

          if (streamerClosed || hasError || !dfsClient.clientRunning) {
            continue;
          }

          // Is this block full?
          if (one.lastPacketInBlock) {
            // wait for the close packet has been acked
            synchronized (dataQueue) {
              while (!streamerClosed && !hasError && 
                  ackQueue.size() != 0 && dfsClient.clientRunning) {
                dataQueue.wait(1000);// wait for acks to arrive from datanodes
              }
            }
            if (streamerClosed || hasError || !dfsClient.clientRunning) {
              continue;
            }

            endBlock();
          }
          if (progress != null) { progress.progress(); }

          // This is used by unit test to trigger race conditions.
          if (artificialSlowdown != 0 && dfsClient.clientRunning) {
            Thread.sleep(artificialSlowdown); 
          }
        } catch (Throwable e) {
          DFSClient.LOG.warn("DataStreamer Exception", e);
          if (e instanceof IOException) {
            setLastException((IOException)e);
          }
          hasError = true;
          if (errorIndex == -1) { // not a datanode error
            streamerClosed = true;
          }
        }
      }
      closeInternal();
    }

    private void closeInternal() {
      closeResponder();       // close and join
      closeStream();
      streamerClosed = true;
      closed = true;
      synchronized (dataQueue) {
        dataQueue.notifyAll();
      }
    }

    /*
     * close both streamer and DFSOutputStream, should be called only 
     * by an external thread and only after all data to be sent has 
     * been flushed to datanode.
     * 
     * Interrupt this data streamer if force is true
     * 
     * @param force if this data stream is forced to be closed 
     */
    void close(boolean force) {
      streamerClosed = true;
      synchronized (dataQueue) {
        dataQueue.notifyAll();
      }
      if (force) {
        this.interrupt();
      }
    }

    private void closeResponder() {
      if (response != null) {
        try {
          response.close();
          response.join();
        } catch (InterruptedException  e) {
        } finally {
          response = null;
        }
      }
    }

    private void closeStream() {
      if (blockStream != null) {
        try {
          blockStream.close();
        } catch (IOException e) {
          setLastException(e);
        } finally {
          blockStream = null;
        }
      }
      if (blockReplyStream != null) {
        try {
          blockReplyStream.close();
        } catch (IOException e) {
          setLastException(e);
        } finally {
          blockReplyStream = null;
        }
      }
      if (null != s) {
        try {
          s.close();
        } catch (IOException e) {
          setLastException(e);
        } finally {
          s = null;
        }
      }
    }

    //
    // Processes responses from the datanodes.  A packet is removed
    // from the ackQueue when its response arrives.
    //
    private class ResponseProcessor extends Daemon {

      private volatile boolean responderClosed = false;
      private DatanodeInfo[] targets = null;
      private boolean isLastPacketInBlock = false;

      ResponseProcessor (DatanodeInfo[] targets) {
        this.targets = targets;
      }

      @Override
      public void run() {

        setName("ResponseProcessor for block " + block);
        PipelineAck ack = new PipelineAck();

        while (!responderClosed && dfsClient.clientRunning && !isLastPacketInBlock) {
          // process responses from datanodes.
          try {
            // read an ack from the pipeline
            ack.readFields(blockReplyStream);
            if (DFSClient.LOG.isDebugEnabled()) {
              DFSClient.LOG.debug("DFSClient " + ack);
            }
            
            long seqno = ack.getSeqno();
            // processes response status from datanodes.
            for (int i = ack.getNumOfReplies()-1; i >=0  && dfsClient.clientRunning; i--) {
              final Status reply = ack.getReply(i);
              if (reply != SUCCESS) {
                errorIndex = i; // first bad datanode
                throw new IOException("Bad response " + reply +
                    " for block " + block +
                    " from datanode " + 
                    targets[i]);
              }
            }
            
            assert seqno != PipelineAck.UNKOWN_SEQNO : 
              "Ack for unknown seqno should be a failed ack: " + ack;
            if (seqno == Packet.HEART_BEAT_SEQNO) {  // a heartbeat ack
              continue;
            }

            // a success ack for a data packet
            Packet one;
            synchronized (dataQueue) {
              one = ackQueue.getFirst();
            }
            if (one.seqno != seqno) {
              throw new IOException("ResponseProcessor: Expecting seqno " +
                                    " for block " + block +
                                    one.seqno + " but received " + seqno);
            }
            isLastPacketInBlock = one.lastPacketInBlock;

            // Fail the packet write for testing in order to force a
            // pipeline recovery.
            if (DFSClientFaultInjector.get().failPacket() &&
                isLastPacketInBlock) {
              failPacket = true;
              throw new IOException(
                    "Failing the last packet for testing.");
            }
              
            // update bytesAcked
            block.setNumBytes(one.getLastByteOffsetBlock());

            synchronized (dataQueue) {
              lastAckedSeqno = seqno;
              ackQueue.removeFirst();
              dataQueue.notifyAll();
            }
          } catch (Exception e) {
            if (!responderClosed) {
              if (e instanceof IOException) {
                setLastException((IOException)e);
              }
              hasError = true;
              errorIndex = errorIndex==-1 ? 0 : errorIndex;
              synchronized (dataQueue) {
                dataQueue.notifyAll();
              }
              DFSClient.LOG.warn("DFSOutputStream ResponseProcessor exception "
                  + " for block " + block, e);
              responderClosed = true;
            }
          }
        }
      }

      void close() {
        responderClosed = true;
        this.interrupt();
      }
    }

    // If this stream has encountered any errors so far, shutdown 
    // threads and mark stream as closed. Returns true if we should
    // sleep for a while after returning from this call.
    //
    private boolean processDatanodeError() throws IOException {
      if (response != null) {
        DFSClient.LOG.info("Error Recovery for " + block +
        " waiting for responder to exit. ");
        return true;
      }
      closeStream();

      // move packets from ack queue to front of the data queue
      synchronized (dataQueue) {
        dataQueue.addAll(0, ackQueue);
        ackQueue.clear();
      }

      // Record the new pipeline failure recovery.
      if (lastAckedSeqnoBeforeFailure != lastAckedSeqno) {
         lastAckedSeqnoBeforeFailure = lastAckedSeqno;
         pipelineRecoveryCount = 1;
      } else {
        // If we had to recover the pipeline five times in a row for the
        // same packet, this client likely has corrupt data or corrupting
        // during transmission.
        if (++pipelineRecoveryCount > 5) {
          DFSClient.LOG.warn("Error recovering pipeline for writing " +
              block + ". Already retried 5 times for the same packet.");
          lastException.set(new IOException("Failing write. Tried pipeline " +
              "recovery 5 times without success."));
          streamerClosed = true;
          return false;
        }
      }
      boolean doSleep = setupPipelineForAppendOrRecovery();
      
      if (!streamerClosed && dfsClient.clientRunning) {
        if (stage == BlockConstructionStage.PIPELINE_CLOSE) {

          // If we had an error while closing the pipeline, we go through a fast-path
          // where the BlockReceiver does not run. Instead, the DataNode just finalizes
          // the block immediately during the 'connect ack' process. So, we want to pull
          // the end-of-block packet from the dataQueue, since we don't actually have
          // a true pipeline to send it over.
          //
          // We also need to set lastAckedSeqno to the end-of-block Packet's seqno, so that
          // a client waiting on close() will be aware that the flush finished.
          synchronized (dataQueue) {
            Packet endOfBlockPacket = dataQueue.remove();  // remove the end of block packet
            assert endOfBlockPacket.lastPacketInBlock;
            assert lastAckedSeqno == endOfBlockPacket.seqno - 1;
            lastAckedSeqno = endOfBlockPacket.seqno;
            dataQueue.notifyAll();
          }
          endBlock();
        } else {
          initDataStreaming();
        }
      }
      
      return doSleep;
    }

    private void setHflush() {
      isHflushed = true;
    }

    private int findNewDatanode(final DatanodeInfo[] original
        ) throws IOException {
      if (nodes.length != original.length + 1) {
        throw new IOException(
            new StringBuilder()
            .append("Failed to replace a bad datanode on the existing pipeline ")
            .append("due to no more good datanodes being available to try. ")
            .append("(Nodes: current=").append(Arrays.asList(nodes))
            .append(", original=").append(Arrays.asList(original)).append("). ")
            .append("The current failed datanode replacement policy is ")
            .append(dfsClient.dtpReplaceDatanodeOnFailure).append(", and ")
            .append("a client may configure this via '")
            .append(DFSConfigKeys.DFS_CLIENT_WRITE_REPLACE_DATANODE_ON_FAILURE_POLICY_KEY)
            .append("' in its configuration.")
            .toString());
      }
      for(int i = 0; i < nodes.length; i++) {
        int j = 0;
        for(; j < original.length && !nodes[i].equals(original[j]); j++);
        if (j == original.length) {
          return i;
        }
      }
      throw new IOException("Failed: new datanode not found: nodes="
          + Arrays.asList(nodes) + ", original=" + Arrays.asList(original));
    }

    private void addDatanode2ExistingPipeline() throws IOException {
      if (DataTransferProtocol.LOG.isDebugEnabled()) {
        DataTransferProtocol.LOG.debug("lastAckedSeqno = " + lastAckedSeqno);
      }
      /*
       * Is data transfer necessary?  We have the following cases.
       * 
       * Case 1: Failure in Pipeline Setup
       * - Append
       *    + Transfer the stored replica, which may be a RBW or a finalized.
       * - Create
       *    + If no data, then no transfer is required.
       *    + If there are data written, transfer RBW. This case may happens 
       *      when there are streaming failure earlier in this pipeline.
       *
       * Case 2: Failure in Streaming
       * - Append/Create:
       *    + transfer RBW
       * 
       * Case 3: Failure in Close
       * - Append/Create:
       *    + no transfer, let NameNode replicates the block.
       */
      if (!isAppend && lastAckedSeqno < 0
          && stage == BlockConstructionStage.PIPELINE_SETUP_CREATE) {
        //no data have been written
        return;
      } else if (stage == BlockConstructionStage.PIPELINE_CLOSE
          || stage == BlockConstructionStage.PIPELINE_CLOSE_RECOVERY) {
        //pipeline is closing
        return;
      }

      //get a new datanode
      final DatanodeInfo[] original = nodes;
      final LocatedBlock lb = dfsClient.namenode.getAdditionalDatanode(
          src, block, nodes, storageIDs,
          failed.toArray(new DatanodeInfo[failed.size()]),
          1, dfsClient.clientName);
      setPipeline(lb);

      //find the new datanode
      final int d = findNewDatanode(original);

      //transfer replica
      final DatanodeInfo src = d == 0? nodes[1]: nodes[d - 1];
      final DatanodeInfo[] targets = {nodes[d]};
      transfer(src, targets, lb.getBlockToken());
    }

    private void transfer(final DatanodeInfo src, final DatanodeInfo[] targets,
        final Token<BlockTokenIdentifier> blockToken) throws IOException {
      //transfer replica to the new datanode
      Socket sock = null;
      DataOutputStream out = null;
      DataInputStream in = null;
      try {
        sock = createSocketForPipeline(src, 2, dfsClient);
        final long writeTimeout = dfsClient.getDatanodeWriteTimeout(2);
        
        OutputStream unbufOut = NetUtils.getOutputStream(sock, writeTimeout);
        InputStream unbufIn = NetUtils.getInputStream(sock);
        if (dfsClient.shouldEncryptData()) {
          IOStreamPair encryptedStreams =
              DataTransferEncryptor.getEncryptedStreams(
                  unbufOut, unbufIn, dfsClient.getDataEncryptionKey());
          unbufOut = encryptedStreams.out;
          unbufIn = encryptedStreams.in;
        }
        out = new DataOutputStream(new BufferedOutputStream(unbufOut,
            HdfsConstants.SMALL_BUFFER_SIZE));
        in = new DataInputStream(unbufIn);

        //send the TRANSFER_BLOCK request
        new Sender(out).transferBlock(block, blockToken, dfsClient.clientName,
            targets);
        out.flush();

        //ack
        BlockOpResponseProto response =
          BlockOpResponseProto.parseFrom(PBHelper.vintPrefixed(in));
        if (SUCCESS != response.getStatus()) {
          throw new IOException("Failed to add a datanode");
        }
      } finally {
        IOUtils.closeStream(in);
        IOUtils.closeStream(out);
        IOUtils.closeSocket(sock);
      }
    }

    /**
     * Open a DataOutputStream to a DataNode pipeline so that 
     * it can be written to.
     * This happens when a file is appended or data streaming fails
     * It keeps on trying until a pipeline is setup
     */
    private boolean setupPipelineForAppendOrRecovery() throws IOException {
      // check number of datanodes
      if (nodes == null || nodes.length == 0) {
        String msg = "Could not get block locations. " + "Source file \""
            + src + "\" - Aborting...";
        DFSClient.LOG.warn(msg);
        setLastException(new IOException(msg));
        streamerClosed = true;
        return false;
      }
      
      boolean success = false;
      long newGS = 0L;
      while (!success && !streamerClosed && dfsClient.clientRunning) {
        boolean isRecovery = hasError;
        // remove bad datanode from list of datanodes.
        // If errorIndex was not set (i.e. appends), then do not remove 
        // any datanodes
        // 
        if (errorIndex >= 0) {
          StringBuilder pipelineMsg = new StringBuilder();
          for (int j = 0; j < nodes.length; j++) {
            pipelineMsg.append(nodes[j]);
            if (j < nodes.length - 1) {
              pipelineMsg.append(", ");
            }
          }
          if (nodes.length <= 1) {
            lastException.set(new IOException("All datanodes " + pipelineMsg
                + " are bad. Aborting..."));
            streamerClosed = true;
            return false;
          }
          DFSClient.LOG.warn("Error Recovery for block " + block +
              " in pipeline " + pipelineMsg + 
              ": bad datanode " + nodes[errorIndex]);
          failed.add(nodes[errorIndex]);

          DatanodeInfo[] newnodes = new DatanodeInfo[nodes.length-1];
          System.arraycopy(nodes, 0, newnodes, 0, errorIndex);
          System.arraycopy(nodes, errorIndex+1, newnodes, errorIndex,
              newnodes.length-errorIndex);

          final String[] newStorageIDs = new String[newnodes.length];
          System.arraycopy(storageIDs, 0, newStorageIDs, 0, errorIndex);
          System.arraycopy(storageIDs, errorIndex+1, newStorageIDs, errorIndex,
              newStorageIDs.length-errorIndex);
          
          setPipeline(newnodes, newStorageIDs);

          hasError = false;
          lastException.set(null);
          errorIndex = -1;
        }

        // Check if replace-datanode policy is satisfied.
        if (dfsClient.dtpReplaceDatanodeOnFailure.satisfy(blockReplication,
            nodes, isAppend, isHflushed)) {
          addDatanode2ExistingPipeline();
        }

        // get a new generation stamp and an access token
        LocatedBlock lb = dfsClient.namenode.updateBlockForPipeline(block, dfsClient.clientName);
        newGS = lb.getBlock().getGenerationStamp();
        accessToken = lb.getBlockToken();
        
        // set up the pipeline again with the remaining nodes
        if (failPacket) { // for testing
          success = createBlockOutputStream(nodes, newGS, isRecovery);
          failPacket = false;
          try {
            // Give DNs time to send in bad reports. In real situations,
            // good reports should follow bad ones, if client committed
            // with those nodes.
            Thread.sleep(2000);
          } catch (InterruptedException ie) {}
        } else {
          success = createBlockOutputStream(nodes, newGS, isRecovery);
        }
      }

      if (success) {
        // update pipeline at the namenode
        ExtendedBlock newBlock = new ExtendedBlock(
            block.getBlockPoolId(), block.getBlockId(), block.getNumBytes(), newGS);
        dfsClient.namenode.updatePipeline(dfsClient.clientName, block, newBlock,
            nodes, storageIDs);
        // update client side generation stamp
        block = newBlock;
      }
      return false; // do not sleep, continue processing
    }

    /**
     * Open a DataOutputStream to a DataNode so that it can be written to.
     * This happens when a file is created and each time a new block is allocated.
     * Must get block ID and the IDs of the destinations from the namenode.
     * Returns the list of target datanodes.
     */
    private LocatedBlock nextBlockOutputStream() throws IOException {
      LocatedBlock lb = null;
      DatanodeInfo[] nodes = null;
      int count = dfsClient.getConf().nBlockWriteRetry;
      boolean success = false;
      ExtendedBlock oldBlock = block;
      do {
        hasError = false;
        lastException.set(null);
        errorIndex = -1;
        success = false;

        long startTime = Time.now();
        DatanodeInfo[] excluded =
            excludedNodes.getAllPresent(excludedNodes.asMap().keySet())
            .keySet()
            .toArray(new DatanodeInfo[0]);
        block = oldBlock;
        lb = locateFollowingBlock(startTime,
            excluded.length > 0 ? excluded : null);
        block = lb.getBlock();
        block.setNumBytes(0);
        accessToken = lb.getBlockToken();
        nodes = lb.getLocations();

        //
        // Connect to first DataNode in the list.
        //
        success = createBlockOutputStream(nodes, 0L, false);

        if (!success) {
          DFSClient.LOG.info("Abandoning " + block);
          dfsClient.namenode.abandonBlock(block, src, dfsClient.clientName);
          block = null;
          DFSClient.LOG.info("Excluding datanode " + nodes[errorIndex]);
          excludedNodes.put(nodes[errorIndex], nodes[errorIndex]);
        }
      } while (!success && --count >= 0);

      if (!success) {
        throw new IOException("Unable to create new block.");
      }
      return lb;
    }

    // connects to the first datanode in the pipeline
    // Returns true if success, otherwise return failure.
    //
    private boolean createBlockOutputStream(DatanodeInfo[] nodes, long newGS,
        boolean recoveryFlag) {
      if (nodes.length == 0) {
        DFSClient.LOG.info("nodes are empty for write pipeline of block "
            + block);
        return false;
      }
      Status pipelineStatus = SUCCESS;
      String firstBadLink = "";
      if (DFSClient.LOG.isDebugEnabled()) {
        for (int i = 0; i < nodes.length; i++) {
          DFSClient.LOG.debug("pipeline = " + nodes[i]);
        }
      }

      // persist blocks on namenode on next flush
      persistBlocks.set(true);

      int refetchEncryptionKey = 1;
      while (true) {
        boolean result = false;
        DataOutputStream out = null;
        try {
          assert null == s : "Previous socket unclosed";
          assert null == blockReplyStream : "Previous blockReplyStream unclosed";
          s = createSocketForPipeline(nodes[0], nodes.length, dfsClient);
          long writeTimeout = dfsClient.getDatanodeWriteTimeout(nodes.length);
          
          OutputStream unbufOut = NetUtils.getOutputStream(s, writeTimeout);
          InputStream unbufIn = NetUtils.getInputStream(s);
          if (dfsClient.shouldEncryptData()) {
            IOStreamPair encryptedStreams =
                DataTransferEncryptor.getEncryptedStreams(unbufOut,
                    unbufIn, dfsClient.getDataEncryptionKey());
            unbufOut = encryptedStreams.out;
            unbufIn = encryptedStreams.in;
          }
          out = new DataOutputStream(new BufferedOutputStream(unbufOut,
              HdfsConstants.SMALL_BUFFER_SIZE));
          blockReplyStream = new DataInputStream(unbufIn);
  
          //
          // Xmit header info to datanode
          //
  
          // send the request
          new Sender(out).writeBlock(block, accessToken, dfsClient.clientName,
              nodes, null, recoveryFlag? stage.getRecoveryStage() : stage, 
              nodes.length, block.getNumBytes(), bytesSent, newGS, checksum,
<<<<<<< HEAD
              cachingStrategy);
=======
              cachingStrategy.get());
>>>>>>> 6266273c
  
          // receive ack for connect
          BlockOpResponseProto resp = BlockOpResponseProto.parseFrom(
              PBHelper.vintPrefixed(blockReplyStream));
          pipelineStatus = resp.getStatus();
          firstBadLink = resp.getFirstBadLink();
          
          if (pipelineStatus != SUCCESS) {
            if (pipelineStatus == Status.ERROR_ACCESS_TOKEN) {
              throw new InvalidBlockTokenException(
                  "Got access token error for connect ack with firstBadLink as "
                      + firstBadLink);
            } else {
              throw new IOException("Bad connect ack with firstBadLink as "
                  + firstBadLink);
            }
          }
          assert null == blockStream : "Previous blockStream unclosed";
          blockStream = out;
          result =  true; // success
  
        } catch (IOException ie) {
          DFSClient.LOG.info("Exception in createBlockOutputStream", ie);
          if (ie instanceof InvalidEncryptionKeyException && refetchEncryptionKey > 0) {
            DFSClient.LOG.info("Will fetch a new encryption key and retry, " 
                + "encryption key was invalid when connecting to "
                + nodes[0] + " : " + ie);
            // The encryption key used is invalid.
            refetchEncryptionKey--;
            dfsClient.clearDataEncryptionKey();
            // Don't close the socket/exclude this node just yet. Try again with
            // a new encryption key.
            continue;
          }
  
          // find the datanode that matches
          if (firstBadLink.length() != 0) {
            for (int i = 0; i < nodes.length; i++) {
              // NB: Unconditionally using the xfer addr w/o hostname
              if (firstBadLink.equals(nodes[i].getXferAddr())) {
                errorIndex = i;
                break;
              }
            }
          } else {
            errorIndex = 0;
          }
          hasError = true;
          setLastException(ie);
          result =  false;  // error
        } finally {
          if (!result) {
            IOUtils.closeSocket(s);
            s = null;
            IOUtils.closeStream(out);
            out = null;
            IOUtils.closeStream(blockReplyStream);
            blockReplyStream = null;
          }
        }
        return result;
      }
    }

    private LocatedBlock locateFollowingBlock(long start,
        DatanodeInfo[] excludedNodes)  throws IOException {
      int retries = dfsClient.getConf().nBlockWriteLocateFollowingRetry;
      long sleeptime = 400;
      while (true) {
        long localstart = Time.now();
        while (true) {
          try {
            return dfsClient.namenode.addBlock(src, dfsClient.clientName,
                block, excludedNodes, fileId, favoredNodes);
          } catch (RemoteException e) {
            IOException ue = 
              e.unwrapRemoteException(FileNotFoundException.class,
                                      AccessControlException.class,
                                      NSQuotaExceededException.class,
                                      DSQuotaExceededException.class,
                                      UnresolvedPathException.class);
            if (ue != e) { 
              throw ue; // no need to retry these exceptions
            }
            
            
            if (NotReplicatedYetException.class.getName().
                equals(e.getClassName())) {
              if (retries == 0) { 
                throw e;
              } else {
                --retries;
                DFSClient.LOG.info("Exception while adding a block", e);
                if (Time.now() - localstart > 5000) {
                  DFSClient.LOG.info("Waiting for replication for "
                      + (Time.now() - localstart) / 1000
                      + " seconds");
                }
                try {
                  DFSClient.LOG.warn("NotReplicatedYetException sleeping " + src
                      + " retries left " + retries);
                  Thread.sleep(sleeptime);
                  sleeptime *= 2;
                } catch (InterruptedException ie) {
                }
              }
            } else {
              throw e;
            }

          }
        }
      } 
    }

    ExtendedBlock getBlock() {
      return block;
    }

    DatanodeInfo[] getNodes() {
      return nodes;
    }

    Token<BlockTokenIdentifier> getBlockToken() {
      return accessToken;
    }

    private void setLastException(IOException e) {
      lastException.compareAndSet(null, e);
    }
  }

  /**
   * Create a socket for a write pipeline
   * @param first the first datanode 
   * @param length the pipeline length
   * @param client client
   * @return the socket connected to the first datanode
   */
  static Socket createSocketForPipeline(final DatanodeInfo first,
      final int length, final DFSClient client) throws IOException {
    final String dnAddr = first.getXferAddr(
        client.getConf().connectToDnViaHostname);
    if (DFSClient.LOG.isDebugEnabled()) {
      DFSClient.LOG.debug("Connecting to datanode " + dnAddr);
    }
    final InetSocketAddress isa = NetUtils.createSocketAddr(dnAddr);
    final Socket sock = client.socketFactory.createSocket();
    final int timeout = client.getDatanodeReadTimeout(length);
    NetUtils.connect(sock, isa, client.getRandomLocalInterfaceAddr(), client.getConf().socketTimeout);
    sock.setSoTimeout(timeout);
    sock.setSendBufferSize(HdfsConstants.DEFAULT_DATA_SOCKET_SIZE);
    if(DFSClient.LOG.isDebugEnabled()) {
      DFSClient.LOG.debug("Send buf size " + sock.getSendBufferSize());
    }
    return sock;
  }

  protected void checkClosed() throws IOException {
    if (closed) {
      IOException e = lastException.get();
      throw e != null ? e : new ClosedChannelException();
    }
  }

  //
  // returns the list of targets, if any, that is being currently used.
  //
  @VisibleForTesting
  public synchronized DatanodeInfo[] getPipeline() {
    if (streamer == null) {
      return null;
    }
    DatanodeInfo[] currentNodes = streamer.getNodes();
    if (currentNodes == null) {
      return null;
    }
    DatanodeInfo[] value = new DatanodeInfo[currentNodes.length];
    for (int i = 0; i < currentNodes.length; i++) {
      value[i] = currentNodes[i];
    }
    return value;
  }

  private DFSOutputStream(DFSClient dfsClient, String src, Progressable progress,
      HdfsFileStatus stat, DataChecksum checksum) throws IOException {
    super(checksum, checksum.getBytesPerChecksum(), checksum.getChecksumSize());
    this.dfsClient = dfsClient;
    this.src = src;
    this.fileId = stat.getFileId();
    this.blockSize = stat.getBlockSize();
    this.blockReplication = stat.getReplication();
    this.progress = progress;
<<<<<<< HEAD
    this.cachingStrategy =
        dfsClient.getDefaultWriteCachingStrategy().duplicate();
=======
    this.cachingStrategy = new AtomicReference<CachingStrategy>(
        dfsClient.getDefaultWriteCachingStrategy());
>>>>>>> 6266273c
    if ((progress != null) && DFSClient.LOG.isDebugEnabled()) {
      DFSClient.LOG.debug(
          "Set non-null progress callback on DFSOutputStream " + src);
    }
    
    final int bytesPerChecksum = checksum.getBytesPerChecksum();
    if ( bytesPerChecksum < 1 || blockSize % bytesPerChecksum != 0) {
      throw new IOException("io.bytes.per.checksum(" + bytesPerChecksum +
                            ") and blockSize(" + blockSize + 
                            ") do not match. " + "blockSize should be a " +
                            "multiple of io.bytes.per.checksum");
                            
    }
    this.checksum = checksum;
  }

  /** Construct a new output stream for creating a file. */
  private DFSOutputStream(DFSClient dfsClient, String src, HdfsFileStatus stat,
      EnumSet<CreateFlag> flag, Progressable progress,
      DataChecksum checksum, String[] favoredNodes) throws IOException {
    this(dfsClient, src, progress, stat, checksum);
    this.shouldSyncBlock = flag.contains(CreateFlag.SYNC_BLOCK);

    computePacketChunkSize(dfsClient.getConf().writePacketSize,
        checksum.getBytesPerChecksum());

    streamer = new DataStreamer();
    if (favoredNodes != null && favoredNodes.length != 0) {
      streamer.setFavoredNodes(favoredNodes);
    }
  }

  static DFSOutputStream newStreamForCreate(DFSClient dfsClient, String src,
      FsPermission masked, EnumSet<CreateFlag> flag, boolean createParent,
      short replication, long blockSize, Progressable progress, int buffersize,
      DataChecksum checksum, String[] favoredNodes) throws IOException {
    final HdfsFileStatus stat;
    try {
      stat = dfsClient.namenode.create(src, masked, dfsClient.clientName,
          new EnumSetWritable<CreateFlag>(flag), createParent, replication,
          blockSize);
    } catch(RemoteException re) {
      throw re.unwrapRemoteException(AccessControlException.class,
                                     DSQuotaExceededException.class,
                                     FileAlreadyExistsException.class,
                                     FileNotFoundException.class,
                                     ParentNotDirectoryException.class,
                                     NSQuotaExceededException.class,
                                     SafeModeException.class,
                                     UnresolvedPathException.class,
                                     SnapshotAccessControlException.class);
    }
    final DFSOutputStream out = new DFSOutputStream(dfsClient, src, stat,
        flag, progress, checksum, favoredNodes);
    out.start();
    return out;
  }

  static DFSOutputStream newStreamForCreate(DFSClient dfsClient, String src,
      FsPermission masked, EnumSet<CreateFlag> flag, boolean createParent,
      short replication, long blockSize, Progressable progress, int buffersize,
      DataChecksum checksum) throws IOException {
    return newStreamForCreate(dfsClient, src, masked, flag, createParent, replication,
        blockSize, progress, buffersize, checksum, null);
  }

  /** Construct a new output stream for append. */
  private DFSOutputStream(DFSClient dfsClient, String src,
      Progressable progress, LocatedBlock lastBlock, HdfsFileStatus stat,
      DataChecksum checksum) throws IOException {
    this(dfsClient, src, progress, stat, checksum);
    initialFileSize = stat.getLen(); // length of file when opened

    // The last partial block of the file has to be filled.
    if (lastBlock != null) {
      // indicate that we are appending to an existing block
      bytesCurBlock = lastBlock.getBlockSize();
      streamer = new DataStreamer(lastBlock, stat, checksum.getBytesPerChecksum());
    } else {
      computePacketChunkSize(dfsClient.getConf().writePacketSize,
          checksum.getBytesPerChecksum());
      streamer = new DataStreamer();
    }
  }

  static DFSOutputStream newStreamForAppend(DFSClient dfsClient, String src,
      int buffersize, Progressable progress, LocatedBlock lastBlock,
      HdfsFileStatus stat, DataChecksum checksum) throws IOException {
    final DFSOutputStream out = new DFSOutputStream(dfsClient, src,
        progress, lastBlock, stat, checksum);
    out.start();
    return out;
  }

  private void computePacketChunkSize(int psize, int csize) {
    int chunkSize = csize + checksum.getChecksumSize();
    chunksPerPacket = Math.max(psize/chunkSize, 1);
    packetSize = chunkSize*chunksPerPacket;
    if (DFSClient.LOG.isDebugEnabled()) {
      DFSClient.LOG.debug("computePacketChunkSize: src=" + src +
                ", chunkSize=" + chunkSize +
                ", chunksPerPacket=" + chunksPerPacket +
                ", packetSize=" + packetSize);
    }
  }

  private void queueCurrentPacket() {
    synchronized (dataQueue) {
      if (currentPacket == null) return;
      dataQueue.addLast(currentPacket);
      lastQueuedSeqno = currentPacket.seqno;
      if (DFSClient.LOG.isDebugEnabled()) {
        DFSClient.LOG.debug("Queued packet " + currentPacket.seqno);
      }
      currentPacket = null;
      dataQueue.notifyAll();
    }
  }

  private void waitAndQueueCurrentPacket() throws IOException {
    synchronized (dataQueue) {
      try {
      // If queue is full, then wait till we have enough space
      while (!closed && dataQueue.size() + ackQueue.size()  > MAX_PACKETS) {
        try {
          dataQueue.wait();
        } catch (InterruptedException e) {
          // If we get interrupted while waiting to queue data, we still need to get rid
          // of the current packet. This is because we have an invariant that if
          // currentPacket gets full, it will get queued before the next writeChunk.
          //
          // Rather than wait around for space in the queue, we should instead try to
          // return to the caller as soon as possible, even though we slightly overrun
          // the MAX_PACKETS length.
          Thread.currentThread().interrupt();
          break;
        }
      }
      checkClosed();
      queueCurrentPacket();
      } catch (ClosedChannelException e) {
      }
    }
  }

  // @see FSOutputSummer#writeChunk()
  @Override
  protected synchronized void writeChunk(byte[] b, int offset, int len, byte[] checksum) 
                                                        throws IOException {
    dfsClient.checkOpen();
    checkClosed();

    int cklen = checksum.length;
    int bytesPerChecksum = this.checksum.getBytesPerChecksum(); 
    if (len > bytesPerChecksum) {
      throw new IOException("writeChunk() buffer size is " + len +
                            " is larger than supported  bytesPerChecksum " +
                            bytesPerChecksum);
    }
    if (checksum.length != this.checksum.getChecksumSize()) {
      throw new IOException("writeChunk() checksum size is supposed to be " +
                            this.checksum.getChecksumSize() + 
                            " but found to be " + checksum.length);
    }

    if (currentPacket == null) {
      currentPacket = new Packet(packetSize, chunksPerPacket, 
          bytesCurBlock);
      if (DFSClient.LOG.isDebugEnabled()) {
        DFSClient.LOG.debug("DFSClient writeChunk allocating new packet seqno=" + 
            currentPacket.seqno +
            ", src=" + src +
            ", packetSize=" + packetSize +
            ", chunksPerPacket=" + chunksPerPacket +
            ", bytesCurBlock=" + bytesCurBlock);
      }
    }

    currentPacket.writeChecksum(checksum, 0, cklen);
    currentPacket.writeData(b, offset, len);
    currentPacket.numChunks++;
    bytesCurBlock += len;

    // If packet is full, enqueue it for transmission
    //
    if (currentPacket.numChunks == currentPacket.maxChunks ||
        bytesCurBlock == blockSize) {
      if (DFSClient.LOG.isDebugEnabled()) {
        DFSClient.LOG.debug("DFSClient writeChunk packet full seqno=" +
            currentPacket.seqno +
            ", src=" + src +
            ", bytesCurBlock=" + bytesCurBlock +
            ", blockSize=" + blockSize +
            ", appendChunk=" + appendChunk);
      }
      waitAndQueueCurrentPacket();

      // If the reopened file did not end at chunk boundary and the above
      // write filled up its partial chunk. Tell the summer to generate full 
      // crc chunks from now on.
      if (appendChunk && bytesCurBlock%bytesPerChecksum == 0) {
        appendChunk = false;
        resetChecksumChunk(bytesPerChecksum);
      }

      if (!appendChunk) {
        int psize = Math.min((int)(blockSize-bytesCurBlock), dfsClient.getConf().writePacketSize);
        computePacketChunkSize(psize, bytesPerChecksum);
      }
      //
      // if encountering a block boundary, send an empty packet to 
      // indicate the end of block and reset bytesCurBlock.
      //
      if (bytesCurBlock == blockSize) {
        currentPacket = new Packet(0, 0, bytesCurBlock);
        currentPacket.lastPacketInBlock = true;
        currentPacket.syncBlock = shouldSyncBlock;
        waitAndQueueCurrentPacket();
        bytesCurBlock = 0;
        lastFlushOffset = 0;
      }
    }
  }

  @Override
  @Deprecated
  public void sync() throws IOException {
    hflush();
  }
  
  /**
   * Flushes out to all replicas of the block. The data is in the buffers
   * of the DNs but not necessarily in the DN's OS buffers.
   *
   * It is a synchronous operation. When it returns,
   * it guarantees that flushed data become visible to new readers. 
   * It is not guaranteed that data has been flushed to 
   * persistent store on the datanode. 
   * Block allocations are persisted on namenode.
   */
  @Override
  public void hflush() throws IOException {
    flushOrSync(false, EnumSet.noneOf(SyncFlag.class));
  }

  @Override
  public void hsync() throws IOException {
    hsync(EnumSet.noneOf(SyncFlag.class));
  }
  
  /**
   * The expected semantics is all data have flushed out to all replicas 
   * and all replicas have done posix fsync equivalent - ie the OS has 
   * flushed it to the disk device (but the disk may have it in its cache).
   * 
   * Note that only the current block is flushed to the disk device.
   * To guarantee durable sync across block boundaries the stream should
   * be created with {@link CreateFlag#SYNC_BLOCK}.
   * 
   * @param syncFlags
   *          Indicate the semantic of the sync. Currently used to specify
   *          whether or not to update the block length in NameNode.
   */
  public void hsync(EnumSet<SyncFlag> syncFlags) throws IOException {
    flushOrSync(true, syncFlags);
  }

  /**
   * Flush/Sync buffered data to DataNodes.
   * 
   * @param isSync
   *          Whether or not to require all replicas to flush data to the disk
   *          device
   * @param syncFlags
   *          Indicate extra detailed semantic of the flush/sync. Currently
   *          mainly used to specify whether or not to update the file length in
   *          the NameNode
   * @throws IOException
   */
  private void flushOrSync(boolean isSync, EnumSet<SyncFlag> syncFlags)
      throws IOException {
    dfsClient.checkOpen();
    checkClosed();
    try {
      long toWaitFor;
      long lastBlockLength = -1L;
      boolean updateLength = syncFlags.contains(SyncFlag.UPDATE_LENGTH);
      synchronized (this) {
        /* Record current blockOffset. This might be changed inside
         * flushBuffer() where a partial checksum chunk might be flushed.
         * After the flush, reset the bytesCurBlock back to its previous value,
         * any partial checksum chunk will be sent now and in next packet.
         */
        long saveOffset = bytesCurBlock;
        Packet oldCurrentPacket = currentPacket;
        // flush checksum buffer, but keep checksum buffer intact
        flushBuffer(true);
        // bytesCurBlock potentially incremented if there was buffered data

        if (DFSClient.LOG.isDebugEnabled()) {
          DFSClient.LOG.debug(
            "DFSClient flush() : saveOffset " + saveOffset +  
            " bytesCurBlock " + bytesCurBlock +
            " lastFlushOffset " + lastFlushOffset);
        }
        // Flush only if we haven't already flushed till this offset.
        if (lastFlushOffset != bytesCurBlock) {
          assert bytesCurBlock > lastFlushOffset;
          // record the valid offset of this flush
          lastFlushOffset = bytesCurBlock;
          if (isSync && currentPacket == null) {
            // Nothing to send right now,
            // but sync was requested.
            // Send an empty packet
            currentPacket = new Packet(packetSize, chunksPerPacket,
                bytesCurBlock);
          }
        } else {
          // We already flushed up to this offset.
          // This means that we haven't written anything since the last flush
          // (or the beginning of the file). Hence, we should not have any
          // packet queued prior to this call, since the last flush set
          // currentPacket = null.
          assert oldCurrentPacket == null :
            "Empty flush should not occur with a currentPacket";

          if (isSync && bytesCurBlock > 0) {
            // Nothing to send right now,
            // and the block was partially written,
            // and sync was requested.
            // So send an empty sync packet.
            currentPacket = new Packet(packetSize, chunksPerPacket,
                bytesCurBlock);
          } else {
            // just discard the current packet since it is already been sent.
            currentPacket = null;
          }
        }
        if (currentPacket != null) {
          currentPacket.syncBlock = isSync;
          waitAndQueueCurrentPacket();          
        }
        // Restore state of stream. Record the last flush offset 
        // of the last full chunk that was flushed.
        //
        bytesCurBlock = saveOffset;
        toWaitFor = lastQueuedSeqno;
      } // end synchronized

      waitForAckedSeqno(toWaitFor);

      // update the block length first time irrespective of flag
      if (updateLength || persistBlocks.get()) {
        synchronized (this) {
          if (streamer != null && streamer.block != null) {
            lastBlockLength = streamer.block.getNumBytes();
          }
        }
      }
      // If 1) any new blocks were allocated since the last flush, or 2) to
      // update length in NN is required, then persist block locations on
      // namenode.
      if (persistBlocks.getAndSet(false) || updateLength) {
        try {
          dfsClient.namenode.fsync(src, dfsClient.clientName, lastBlockLength);
        } catch (IOException ioe) {
          DFSClient.LOG.warn("Unable to persist blocks in hflush for " + src, ioe);
          // If we got an error here, it might be because some other thread called
          // close before our hflush completed. In that case, we should throw an
          // exception that the stream is closed.
          checkClosed();
          // If we aren't closed but failed to sync, we should expose that to the
          // caller.
          throw ioe;
        }
      }

      synchronized(this) {
        if (streamer != null) {
          streamer.setHflush();
        }
      }
    } catch (InterruptedIOException interrupt) {
      // This kind of error doesn't mean that the stream itself is broken - just the
      // flushing thread got interrupted. So, we shouldn't close down the writer,
      // but instead just propagate the error
      throw interrupt;
    } catch (IOException e) {
      DFSClient.LOG.warn("Error while syncing", e);
      synchronized (this) {
        if (!closed) {
          lastException.set(new IOException("IOException flush:" + e));
          closeThreads(true);
        }
      }
      throw e;
    }
  }

  /**
   * @deprecated use {@link HdfsDataOutputStream#getCurrentBlockReplication()}.
   */
  @Deprecated
  public synchronized int getNumCurrentReplicas() throws IOException {
    return getCurrentBlockReplication();
  }

  /**
   * Note that this is not a public API;
   * use {@link HdfsDataOutputStream#getCurrentBlockReplication()} instead.
   * 
   * @return the number of valid replicas of the current block
   */
  public synchronized int getCurrentBlockReplication() throws IOException {
    dfsClient.checkOpen();
    checkClosed();
    if (streamer == null) {
      return blockReplication; // no pipeline, return repl factor of file
    }
    DatanodeInfo[] currentNodes = streamer.getNodes();
    if (currentNodes == null) {
      return blockReplication; // no pipeline, return repl factor of file
    }
    return currentNodes.length;
  }
  
  /**
   * Waits till all existing data is flushed and confirmations 
   * received from datanodes. 
   */
  private void flushInternal() throws IOException {
    long toWaitFor;
    synchronized (this) {
      dfsClient.checkOpen();
      checkClosed();
      //
      // If there is data in the current buffer, send it across
      //
      queueCurrentPacket();
      toWaitFor = lastQueuedSeqno;
    }

    waitForAckedSeqno(toWaitFor);
  }

  private void waitForAckedSeqno(long seqno) throws IOException {
    if (DFSClient.LOG.isDebugEnabled()) {
      DFSClient.LOG.debug("Waiting for ack for: " + seqno);
    }
    try {
      synchronized (dataQueue) {
        while (!closed) {
          checkClosed();
          if (lastAckedSeqno >= seqno) {
            break;
          }
          try {
            dataQueue.wait(1000); // when we receive an ack, we notify on
                                  // dataQueue
          } catch (InterruptedException ie) {
            throw new InterruptedIOException(
                "Interrupted while waiting for data to be acknowledged by pipeline");
          }
        }
      }
      checkClosed();
    } catch (ClosedChannelException e) {
    }
  }

  private synchronized void start() {
    streamer.start();
  }
  
  /**
   * Aborts this output stream and releases any system 
   * resources associated with this stream.
   */
  synchronized void abort() throws IOException {
    if (closed) {
      return;
    }
    streamer.setLastException(new IOException("Lease timeout of "
        + (dfsClient.getHdfsTimeout()/1000) + " seconds expired."));
    closeThreads(true);
    dfsClient.endFileLease(src);
  }

  // shutdown datastreamer and responseprocessor threads.
  // interrupt datastreamer if force is true
  private void closeThreads(boolean force) throws IOException {
    try {
      streamer.close(force);
      streamer.join();
      if (s != null) {
        s.close();
      }
    } catch (InterruptedException e) {
      throw new IOException("Failed to shutdown streamer");
    } finally {
      streamer = null;
      s = null;
      closed = true;
    }
  }
  
  /**
   * Closes this output stream and releases any system 
   * resources associated with this stream.
   */
  @Override
  public synchronized void close() throws IOException {
    if (closed) {
      IOException e = lastException.getAndSet(null);
      if (e == null)
        return;
      else
        throw e;
    }

    try {
      flushBuffer();       // flush from all upper layers

      if (currentPacket != null) { 
        waitAndQueueCurrentPacket();
      }

      if (bytesCurBlock != 0) {
        // send an empty packet to mark the end of the block
        currentPacket = new Packet(0, 0, bytesCurBlock);
        currentPacket.lastPacketInBlock = true;
        currentPacket.syncBlock = shouldSyncBlock;
      }

      flushInternal();             // flush all data to Datanodes
      // get last block before destroying the streamer
      ExtendedBlock lastBlock = streamer.getBlock();
      closeThreads(false);
      completeFile(lastBlock);
      dfsClient.endFileLease(src);
    } catch (ClosedChannelException e) {
    } finally {
      closed = true;
    }
  }

  // should be called holding (this) lock since setTestFilename() may 
  // be called during unit tests
  private void completeFile(ExtendedBlock last) throws IOException {
    long localstart = Time.now();
    long localTimeout = 400;
    boolean fileComplete = false;
    int retries = dfsClient.getConf().nBlockWriteLocateFollowingRetry;
    while (!fileComplete) {
      fileComplete =
          dfsClient.namenode.complete(src, dfsClient.clientName, last, fileId);
      if (!fileComplete) {
        final int hdfsTimeout = dfsClient.getHdfsTimeout();
        if (!dfsClient.clientRunning ||
              (hdfsTimeout > 0 && localstart + hdfsTimeout < Time.now())) {
            String msg = "Unable to close file because dfsclient " +
                          " was unable to contact the HDFS servers." +
                          " clientRunning " + dfsClient.clientRunning +
                          " hdfsTimeout " + hdfsTimeout;
            DFSClient.LOG.info(msg);
            throw new IOException(msg);
        }
        try {
          Thread.sleep(localTimeout);
          if (retries == 0) {
            throw new IOException("Unable to close file because the last block"
                + " does not have enough number of replicas.");
          }
          retries--;
          localTimeout *= 2;
          if (Time.now() - localstart > 5000) {
            DFSClient.LOG.info("Could not complete " + src + " retrying...");
          }
        } catch (InterruptedException ie) {
        }
      }
    }
  }

  @VisibleForTesting
  public void setArtificialSlowdown(long period) {
    artificialSlowdown = period;
  }

  @VisibleForTesting
  public synchronized void setChunksPerPacket(int value) {
    chunksPerPacket = Math.min(chunksPerPacket, value);
    packetSize = (checksum.getBytesPerChecksum() + 
                  checksum.getChecksumSize()) * chunksPerPacket;
  }

  synchronized void setTestFilename(String newname) {
    src = newname;
  }

  /**
   * Returns the size of a file as it was when this stream was opened
   */
  long getInitialLen() {
    return initialFileSize;
  }

  /**
   * Returns the access token currently used by streamer, for testing only
   */
  synchronized Token<BlockTokenIdentifier> getBlockToken() {
    return streamer.getBlockToken();
  }

  @Override
  public void setDropBehind(Boolean dropBehind) throws IOException {
<<<<<<< HEAD
    this.cachingStrategy.setDropBehind(dropBehind);
=======
    CachingStrategy prevStrategy, nextStrategy;
    // CachingStrategy is immutable.  So build a new CachingStrategy with the
    // modifications we want, and compare-and-swap it in.
    do {
      prevStrategy = this.cachingStrategy.get();
      nextStrategy = new CachingStrategy.Builder(prevStrategy).
                        setDropBehind(dropBehind).build();
    } while (!this.cachingStrategy.compareAndSet(prevStrategy, nextStrategy));
>>>>>>> 6266273c
  }

  @VisibleForTesting
  ExtendedBlock getBlock() {
    return streamer.getBlock();
  }

  @VisibleForTesting
  long getFileId() {
    return fileId;
  }
}<|MERGE_RESOLUTION|>--- conflicted
+++ resolved
@@ -150,12 +150,8 @@
   private Progressable progress;
   private final short blockReplication; // replication factor of file
   private boolean shouldSyncBlock = false; // force blocks to disk upon close
-<<<<<<< HEAD
-  private CachingStrategy cachingStrategy;
-=======
   private AtomicReference<CachingStrategy> cachingStrategy;
   private boolean failPacket = false;
->>>>>>> 6266273c
   
   private class Packet {
     long    seqno;               // sequencenumber of buffer in block
@@ -1192,11 +1188,7 @@
           new Sender(out).writeBlock(block, accessToken, dfsClient.clientName,
               nodes, null, recoveryFlag? stage.getRecoveryStage() : stage, 
               nodes.length, block.getNumBytes(), bytesSent, newGS, checksum,
-<<<<<<< HEAD
-              cachingStrategy);
-=======
               cachingStrategy.get());
->>>>>>> 6266273c
   
           // receive ack for connect
           BlockOpResponseProto resp = BlockOpResponseProto.parseFrom(
@@ -1390,13 +1382,8 @@
     this.blockSize = stat.getBlockSize();
     this.blockReplication = stat.getReplication();
     this.progress = progress;
-<<<<<<< HEAD
-    this.cachingStrategy =
-        dfsClient.getDefaultWriteCachingStrategy().duplicate();
-=======
     this.cachingStrategy = new AtomicReference<CachingStrategy>(
         dfsClient.getDefaultWriteCachingStrategy());
->>>>>>> 6266273c
     if ((progress != null) && DFSClient.LOG.isDebugEnabled()) {
       DFSClient.LOG.debug(
           "Set non-null progress callback on DFSOutputStream " + src);
@@ -2013,9 +2000,6 @@
 
   @Override
   public void setDropBehind(Boolean dropBehind) throws IOException {
-<<<<<<< HEAD
-    this.cachingStrategy.setDropBehind(dropBehind);
-=======
     CachingStrategy prevStrategy, nextStrategy;
     // CachingStrategy is immutable.  So build a new CachingStrategy with the
     // modifications we want, and compare-and-swap it in.
@@ -2024,7 +2008,6 @@
       nextStrategy = new CachingStrategy.Builder(prevStrategy).
                         setDropBehind(dropBehind).build();
     } while (!this.cachingStrategy.compareAndSet(prevStrategy, nextStrategy));
->>>>>>> 6266273c
   }
 
   @VisibleForTesting
