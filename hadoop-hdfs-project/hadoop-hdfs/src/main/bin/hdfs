--- conflicted
+++ resolved
@@ -38,10 +38,6 @@
   echo "  namenode             run the DFS namenode"
   echo "                               Use -format to initialize the DFS filesystem"
   echo "  nfs3                 run an NFS version 3 gateway"
-<<<<<<< HEAD
-  echo "  cacheadmin           configure the HDFS cache"
-  echo "  crypto               configure HDFS encryption zones"
-=======
   echo "  oev                  apply the offline edits viewer to an edits file"
   echo "  oiv                  apply the offline fsimage viewer to an fsimage"
   echo "  oiv_legacy           apply the offline fsimage viewer to a legacy fsimage"
@@ -50,7 +46,7 @@
   echo "  snapshotDiff         diff two snapshots of a directory or diff the"
   echo "                       current directory contents with a snapshot"
   echo "  zkfc                 run the ZK Failover Controller daemon"
->>>>>>> f6a778c3
+  echo "  crypto               configure HDFS encryption zones"
   echo ""
   echo "Most commands print help when invoked w/o parameters."
 }
@@ -93,6 +89,9 @@
     hadoop_finalize
     echo "${CLASSPATH}"
     exit
+  ;;
+  crypto)
+    CLASS=org.apache.hadoop.hdfs.tools.CryptoAdmin
   ;;
   datanode)
     daemon="true"
@@ -217,56 +216,6 @@
     daemon_outfile="${HADOOP_LOG_DIR}/hadoop-${HADOOP_SECURE_USER}-${HADOOP_IDENT_STRING}-${COMMAND}-${HOSTNAME}.out"
     daemon_pidfile="${HADOOP_PID_DIR}/hadoop-${HADOOP_SECURE_USER}-${HADOOP_IDENT_STRING}-${COMMAND}.pid"
   fi
-<<<<<<< HEAD
-elif [ "$COMMAND" = "journalnode" ] ; then
-  CLASS='org.apache.hadoop.hdfs.qjournal.server.JournalNode'
-  HADOOP_OPTS="$HADOOP_OPTS $HADOOP_JOURNALNODE_OPTS"
-elif [ "$COMMAND" = "dfs" ] ; then
-  CLASS=org.apache.hadoop.fs.FsShell
-  HADOOP_OPTS="$HADOOP_OPTS $HADOOP_CLIENT_OPTS"
-elif [ "$COMMAND" = "dfsadmin" ] ; then
-  CLASS=org.apache.hadoop.hdfs.tools.DFSAdmin
-  HADOOP_OPTS="$HADOOP_OPTS $HADOOP_CLIENT_OPTS"
-elif [ "$COMMAND" = "haadmin" ] ; then
-  CLASS=org.apache.hadoop.hdfs.tools.DFSHAAdmin
-  CLASSPATH=${CLASSPATH}:${TOOL_PATH}
-  HADOOP_OPTS="$HADOOP_OPTS $HADOOP_CLIENT_OPTS"
-elif [ "$COMMAND" = "fsck" ] ; then
-  CLASS=org.apache.hadoop.hdfs.tools.DFSck
-  HADOOP_OPTS="$HADOOP_OPTS $HADOOP_CLIENT_OPTS"
-elif [ "$COMMAND" = "balancer" ] ; then
-  CLASS=org.apache.hadoop.hdfs.server.balancer.Balancer
-  HADOOP_OPTS="$HADOOP_OPTS $HADOOP_BALANCER_OPTS"
-elif [ "$COMMAND" = "jmxget" ] ; then
-  CLASS=org.apache.hadoop.hdfs.tools.JMXGet
-elif [ "$COMMAND" = "oiv" ] ; then
-  CLASS=org.apache.hadoop.hdfs.tools.offlineImageViewer.OfflineImageViewerPB
-elif [ "$COMMAND" = "oiv_legacy" ] ; then
-  CLASS=org.apache.hadoop.hdfs.tools.offlineImageViewer.OfflineImageViewer
-elif [ "$COMMAND" = "oev" ] ; then
-  CLASS=org.apache.hadoop.hdfs.tools.offlineEditsViewer.OfflineEditsViewer
-elif [ "$COMMAND" = "fetchdt" ] ; then
-  CLASS=org.apache.hadoop.hdfs.tools.DelegationTokenFetcher
-elif [ "$COMMAND" = "getconf" ] ; then
-  CLASS=org.apache.hadoop.hdfs.tools.GetConf
-elif [ "$COMMAND" = "groups" ] ; then
-  CLASS=org.apache.hadoop.hdfs.tools.GetGroups
-elif [ "$COMMAND" = "snapshotDiff" ] ; then
-  CLASS=org.apache.hadoop.hdfs.tools.snapshot.SnapshotDiff
-elif [ "$COMMAND" = "lsSnapshottableDir" ] ; then
-  CLASS=org.apache.hadoop.hdfs.tools.snapshot.LsSnapshottableDir
-elif [ "$COMMAND" = "portmap" ] ; then
-  CLASS=org.apache.hadoop.portmap.Portmap
-  HADOOP_OPTS="$HADOOP_OPTS $HADOOP_PORTMAP_OPTS"
-elif [ "$COMMAND" = "nfs3" ] ; then
-  CLASS=org.apache.hadoop.hdfs.nfs.nfs3.Nfs3
-  HADOOP_OPTS="$HADOOP_OPTS $HADOOP_NFS3_OPTS"
-elif [ "$COMMAND" = "cacheadmin" ] ; then
-  CLASS=org.apache.hadoop.hdfs.tools.CacheAdmin
-elif [ "$COMMAND" = "crypto" ] ; then
-  CLASS=org.apache.hadoop.hdfs.tools.CryptoAdmin
-=======
->>>>>>> f6a778c3
 else
   daemon_outfile="${HADOOP_LOG_DIR}/hadoop-${HADOOP_IDENT_STRING}-${COMMAND}-${HOSTNAME}.out"
   daemon_pidfile="${HADOOP_PID_DIR}/hadoop-${HADOOP_IDENT_STRING}-${COMMAND}.pid"
