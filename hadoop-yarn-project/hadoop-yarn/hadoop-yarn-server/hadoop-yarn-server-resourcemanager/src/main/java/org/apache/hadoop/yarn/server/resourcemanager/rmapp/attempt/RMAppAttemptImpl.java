--- conflicted
+++ resolved
@@ -39,10 +39,6 @@
 import org.apache.commons.logging.Log;
 import org.apache.commons.logging.LogFactory;
 import org.apache.hadoop.conf.Configuration;
-<<<<<<< HEAD
-import org.apache.hadoop.http.HttpConfig;
-=======
->>>>>>> 6266273c
 import org.apache.hadoop.security.Credentials;
 import org.apache.hadoop.security.UserGroupInformation;
 import org.apache.hadoop.security.token.Token;
@@ -73,10 +69,7 @@
 import org.apache.hadoop.yarn.server.resourcemanager.recovery.RMStateStore.ApplicationState;
 import org.apache.hadoop.yarn.server.resourcemanager.recovery.RMStateStore.RMState;
 import org.apache.hadoop.yarn.server.resourcemanager.recovery.Recoverable;
-<<<<<<< HEAD
-=======
 import org.apache.hadoop.yarn.server.resourcemanager.rmapp.RMApp;
->>>>>>> 6266273c
 import org.apache.hadoop.yarn.server.resourcemanager.rmapp.RMAppEvent;
 import org.apache.hadoop.yarn.server.resourcemanager.rmapp.RMAppEventType;
 import org.apache.hadoop.yarn.server.resourcemanager.rmapp.RMAppFailedAttemptEvent;
@@ -92,13 +85,8 @@
 import org.apache.hadoop.yarn.server.resourcemanager.rmapp.attempt.event.RMAppAttemptUpdateSavedEvent;
 import org.apache.hadoop.yarn.server.resourcemanager.scheduler.Allocation;
 import org.apache.hadoop.yarn.server.resourcemanager.scheduler.YarnScheduler;
-<<<<<<< HEAD
-import org.apache.hadoop.yarn.server.resourcemanager.scheduler.event.AppAddedSchedulerEvent;
-import org.apache.hadoop.yarn.server.resourcemanager.scheduler.event.AppRemovedSchedulerEvent;
-=======
 import org.apache.hadoop.yarn.server.resourcemanager.scheduler.event.AppAttemptAddedSchedulerEvent;
 import org.apache.hadoop.yarn.server.resourcemanager.scheduler.event.AppAttemptRemovedSchedulerEvent;
->>>>>>> 6266273c
 import org.apache.hadoop.yarn.server.resourcemanager.security.ClientToAMTokenSecretManagerInRM;
 import org.apache.hadoop.yarn.server.utils.BuilderUtils;
 import org.apache.hadoop.yarn.server.webproxy.ProxyUriUtils;
@@ -107,10 +95,6 @@
 import org.apache.hadoop.yarn.state.SingleArcTransition;
 import org.apache.hadoop.yarn.state.StateMachine;
 import org.apache.hadoop.yarn.state.StateMachineFactory;
-<<<<<<< HEAD
-import org.apache.hadoop.yarn.util.resource.Resources;
-=======
->>>>>>> 6266273c
 import org.apache.hadoop.yarn.webapp.util.WebAppUtils;
 
 @SuppressWarnings({"unchecked", "rawtypes"})
@@ -272,16 +256,10 @@
           new FinalSavingTransition(
             new KillAllocatedAMTransition(), RMAppAttemptState.KILLED))
           
-<<<<<<< HEAD
-      .addTransition(RMAppAttemptState.ALLOCATED, RMAppAttemptState.FAILED,
-          RMAppAttemptEventType.CONTAINER_FINISHED,
-          new AMContainerCrashedTransition())
-=======
       .addTransition(RMAppAttemptState.ALLOCATED, RMAppAttemptState.FINAL_SAVING,
           RMAppAttemptEventType.CONTAINER_FINISHED,
           new FinalSavingTransition(
             new AMContainerCrashedTransition(), RMAppAttemptState.FAILED))
->>>>>>> 6266273c
 
        // Transitions from LAUNCHED State
       .addTransition(RMAppAttemptState.LAUNCHED, RMAppAttemptState.RUNNING,
@@ -431,11 +409,7 @@
     this.writeLock = lock.writeLock();
 
     this.proxiedTrackingUrl = generateProxyUriWithScheme(null);
-<<<<<<< HEAD
-    
-=======
     this.isLastAttempt = isLastAttempt;
->>>>>>> 6266273c
     this.stateMachine = stateMachineFactory.make(this);
   }
 
@@ -496,11 +470,7 @@
     this.readLock.lock();
     try {
       return (getSubmissionContext().getUnmanagedAM()) ? 
-<<<<<<< HEAD
-              this.origTrackingUrl : this.proxiedTrackingUrl;
-=======
               this.originalTrackingUrl : this.proxiedTrackingUrl;
->>>>>>> 6266273c
     } finally {
       this.readLock.unlock();
     }
@@ -546,24 +516,17 @@
   }
 
   private void setTrackingUrlToRMAppPage() {
-<<<<<<< HEAD
-    origTrackingUrl = pjoin(
-=======
     originalTrackingUrl = pjoin(
->>>>>>> 6266273c
         WebAppUtils.getResolvedRMWebAppURLWithoutScheme(conf),
         "cluster", "app", getAppAttemptId().getApplicationId());
     proxiedTrackingUrl = originalTrackingUrl;
   }
 
-<<<<<<< HEAD
-=======
   private void invalidateAMHostAndPort() {
     this.host = "N/A";
     this.rpcPort = -1;
   }
 
->>>>>>> 6266273c
   // This is only used for RMStateStore. Normal operation must invoke the secret
   // manager to get the key and not use the local key directly.
   @Override
@@ -574,29 +537,6 @@
   @Override
   public Token<AMRMTokenIdentifier> getAMRMToken() {
     return this.amrmToken;
-<<<<<<< HEAD
-  }
-
-  @Override
-  public Token<ClientToAMTokenIdentifier> createClientToken(String client) {
-    this.readLock.lock();
-
-    try {
-      Token<ClientToAMTokenIdentifier> token = null;
-      ClientToAMTokenSecretManagerInRM secretMgr =
-          this.rmContext.getClientToAMTokenSecretManager();
-      if (client != null &&
-          secretMgr.getMasterKey(this.applicationAttemptId) != null) {
-        token = new Token<ClientToAMTokenIdentifier>(
-            new ClientToAMTokenIdentifier(this.applicationAttemptId, client),
-            secretMgr);
-      }
-      return token;
-    } finally {
-      this.readLock.unlock();
-    }
-=======
->>>>>>> 6266273c
   }
 
   @Override
@@ -731,13 +671,8 @@
   }
 
   @Override
-<<<<<<< HEAD
-  public void recover(RMState state) throws Exception{
-    ApplicationState appState = 
-=======
   public void recover(RMState state) throws Exception {
     ApplicationState appState =
->>>>>>> 6266273c
         state.getApplicationState().get(getAppAttemptId().getApplicationId());
     ApplicationAttemptState attemptState =
         appState.getAttempt(getAppAttemptId());
@@ -748,14 +683,6 @@
     diagnostics.append(attemptState.getDiagnostics());
     setMasterContainer(attemptState.getMasterContainer());
     recoverAppAttemptCredentials(attemptState.getAppAttemptCredentials());
-<<<<<<< HEAD
-    LOG.info("Recovered attempt: AppId: " + getAppAttemptId().getApplicationId()
-             + " AttemptId: " + getAppAttemptId()
-             + " MasterContainer: " + masterContainer);
-    setDiagnostics("Attempt recovered after RM restart");
-    handle(new RMAppAttemptEvent(getAppAttemptId(), 
-                                 RMAppAttemptEventType.RECOVER));
-=======
     this.recoveredFinalState = attemptState.getState();
     this.originalTrackingUrl = attemptState.getFinalTrackingUrl();
     this.proxiedTrackingUrl = generateProxyUriWithScheme(originalTrackingUrl);
@@ -766,7 +693,6 @@
   public void transferStateFromPreviousAttempt(RMAppAttempt attempt) {
     this.justFinishedContainers = attempt.getJustFinishedContainers();
     this.ranNodes = attempt.getRanNodes();
->>>>>>> 6266273c
   }
 
   private void recoverAppAttemptCredentials(Credentials appAttemptTokens)
@@ -830,43 +756,10 @@
           new Token<AMRMTokenIdentifier>(id,
             appAttempt.rmContext.getAMRMTokenSecretManager());
 
-<<<<<<< HEAD
-      // Add the application to the scheduler
-      appAttempt.eventHandler.handle(
-          new AppAddedSchedulerEvent(appAttempt.applicationAttemptId,
-              appAttempt.submissionContext.getQueue(), appAttempt.user));
-    }
-  }
-
-  private static final class AppRejectedTransition extends BaseTransition {
-    @Override
-    public void transition(RMAppAttemptImpl appAttempt,
-        RMAppAttemptEvent event) {
-
-      RMAppAttemptRejectedEvent rejectedEvent = (RMAppAttemptRejectedEvent) event;
-
-      // Tell the AMS. Unregister from the ApplicationMasterService
-      appAttempt.masterService
-          .unregisterAttempt(appAttempt.applicationAttemptId);
-      
-      // Save the diagnostic message
-      String message = rejectedEvent.getMessage();
-      appAttempt.setDiagnostics(message);
-
-      // Send the rejection event to app
-      appAttempt.eventHandler.handle(
-          new RMAppRejectedEvent(
-              rejectedEvent.getApplicationAttemptId().getApplicationId(),
-              message)
-          );
-
-      appAttempt.removeCredentials(appAttempt);
-=======
       // Add the applicationAttempt to the scheduler and inform the scheduler
       // whether to transfer the state from previous attempt.
       appAttempt.eventHandler.handle(new AppAttemptAddedSchedulerEvent(
         appAttempt.applicationAttemptId, transferStateFromPreviousAttempt));
->>>>>>> 6266273c
     }
   }
 
@@ -1117,10 +1010,7 @@
         {
           // don't leave the tracking URL pointing to a non-existent AM
           appAttempt.setTrackingUrlToRMAppPage();
-<<<<<<< HEAD
-=======
           appAttempt.invalidateAMHostAndPort();
->>>>>>> 6266273c
           appEvent =
               new RMAppFailedAttemptEvent(applicationId,
                   RMAppEventType.ATTEMPT_KILLED,
@@ -1131,8 +1021,6 @@
         {
           // don't leave the tracking URL pointing to a non-existent AM
           appAttempt.setTrackingUrlToRMAppPage();
-<<<<<<< HEAD
-=======
           appAttempt.invalidateAMHostAndPort();
           if (appAttempt.submissionContext
             .getKeepContainersAcrossApplicationAttempts()
@@ -1140,7 +1028,6 @@
               && !appAttempt.submissionContext.getUnmanagedAM()) {
             keepContainersAcrossAppAttempts = true;
           }
->>>>>>> 6266273c
           appEvent =
               new RMAppFailedAttemptEvent(applicationId,
                 RMAppEventType.ATTEMPT_FAILED, appAttempt.getDiagnostics(),
@@ -1156,14 +1043,8 @@
       }
 
       appAttempt.eventHandler.handle(appEvent);
-<<<<<<< HEAD
-      appAttempt.eventHandler.handle(new AppRemovedSchedulerEvent(appAttemptId,
-        finalAttemptState));
-
-=======
       appAttempt.eventHandler.handle(new AppAttemptRemovedSchedulerEvent(
         appAttemptId, finalAttemptState, keepContainersAcrossAppAttempts));
->>>>>>> 6266273c
       appAttempt.removeCredentials(appAttempt);
     }
   }
@@ -1248,17 +1129,10 @@
           = (RMAppAttemptRegistrationEvent) event;
       appAttempt.host = registrationEvent.getHost();
       appAttempt.rpcPort = registrationEvent.getRpcport();
-<<<<<<< HEAD
-      appAttempt.origTrackingUrl =
-          sanitizeTrackingUrl(registrationEvent.getTrackingurl());
-      appAttempt.proxiedTrackingUrl = 
-        appAttempt.generateProxyUriWithScheme(appAttempt.origTrackingUrl);
-=======
       appAttempt.originalTrackingUrl =
           sanitizeTrackingUrl(registrationEvent.getTrackingurl());
       appAttempt.proxiedTrackingUrl = 
         appAttempt.generateProxyUriWithScheme(appAttempt.originalTrackingUrl);
->>>>>>> 6266273c
 
       // Let the app know
       appAttempt.eventHandler.handle(new RMAppEvent(appAttempt
@@ -1291,17 +1165,8 @@
           appAttempt.getAppAttemptId());
 
       // Setup diagnostic message
-<<<<<<< HEAD
-      ContainerStatus status = finishEvent.getContainerStatus();
-      appAttempt.diagnostics.append("AM Container for " +
-          appAttempt.getAppAttemptId() + " exited with " +
-          " exitCode: " + status.getExitStatus() +
-          " due to: " +  status.getDiagnostics() + "." +
-          "Failing this attempt.");
-=======
       appAttempt.diagnostics
         .append(getAMContainerCrashedDiagnostics(finishEvent));
->>>>>>> 6266273c
       // Tell the app, scheduler
       super.transition(appAttempt, finishEvent);
     }
@@ -1357,12 +1222,7 @@
     @Override
     public void transition(RMAppAttemptImpl appAttempt,
         RMAppAttemptEvent event) {
-<<<<<<< HEAD
-      appAttempt.diagnostics.append("ApplicationMaster for attempt " +
-        appAttempt.getAppAttemptId() + " timed out");
-=======
       appAttempt.diagnostics.append(getAMExpiredDiagnostics(event));
->>>>>>> 6266273c
       super.transition(appAttempt, event);
     }
   }
@@ -1418,24 +1278,6 @@
     @Override
     public RMAppAttemptState transition(RMAppAttemptImpl appAttempt,
         RMAppAttemptEvent event) {
-<<<<<<< HEAD
-      ApplicationAttemptId appAttemptId = appAttempt.getAppAttemptId();
-
-      appAttempt.rmContext.getAMLivelinessMonitor().unregister(appAttemptId);
-
-      appAttempt.progress = 1.0f;
-
-      RMAppAttemptUnregistrationEvent unregisterEvent
-        = (RMAppAttemptUnregistrationEvent) event;
-      appAttempt.diagnostics.append(unregisterEvent.getDiagnostics());
-      appAttempt.origTrackingUrl =
-          sanitizeTrackingUrl(unregisterEvent.getTrackingUrl());
-      appAttempt.proxiedTrackingUrl = 
-        appAttempt.generateProxyUriWithScheme(appAttempt.origTrackingUrl);
-      appAttempt.finalStatus = unregisterEvent.getFinalApplicationStatus();
-
-=======
->>>>>>> 6266273c
       // Tell the app
       if (appAttempt.getSubmissionContext().getUnmanagedAM()) {
         // Unmanaged AMs have no container to wait for, so they skip
@@ -1451,11 +1293,6 @@
         RMAppAttemptState.FINISHING, RMAppAttemptState.FINISHED);
       ApplicationId applicationId =
           appAttempt.getAppAttemptId().getApplicationId();
-<<<<<<< HEAD
-      appAttempt.eventHandler.handle(
-          new RMAppEvent(applicationId, RMAppEventType.ATTEMPT_UNREGISTERED));
-      return RMAppAttemptState.FINISHING;
-=======
 
       // Tell the app immediately that AM is unregistering so that app itself
       // can save its state as soon as possible. Whether we do it like this, or
@@ -1484,7 +1321,6 @@
       // stuff to do that shouldn't be used by the callers of the following
       // method.
       appAttempt.updateInfoOnAMUnregister(event);
->>>>>>> 6266273c
     }
   }
 
@@ -1526,28 +1362,12 @@
       // the AMContainer, AppAttempt fails
       if (appAttempt.masterContainer != null
           && appAttempt.masterContainer.getId().equals(
-<<<<<<< HEAD
-              containerStatus.getContainerId())) {
-        // container associated with AM. must not be unmanaged 
-        assert appAttempt.submissionContext.getUnmanagedAM() == false;
-        // Setup diagnostic message
-        appAttempt.diagnostics.append("AM Container for " +
-            appAttempt.getAppAttemptId() + " exited with " +
-            " exitCode: " + containerStatus.getExitStatus() +
-            " due to: " +  containerStatus.getDiagnostics() + "." +
-            "Failing this attempt.");
-
-        new FinalTransition(RMAppAttemptState.FAILED).transition(
-            appAttempt, containerFinishedEvent);
-        return RMAppAttemptState.FAILED;
-=======
             containerStatus.getContainerId())) {
         // Remember the follow up transition and save the final attempt state.
         appAttempt.rememberTargetTransitionsAndStoreState(event,
           new ContainerFinishedFinalStateSavedTransition(),
           RMAppAttemptState.FAILED, RMAppAttemptState.FAILED);
         return RMAppAttemptState.FINAL_SAVING;
->>>>>>> 6266273c
       }
 
       // Normal container.Put it in completedcontainers list
@@ -1742,20 +1562,4 @@
   private static String sanitizeTrackingUrl(String url) {
     return (url == null || url.trim().isEmpty()) ? "N/A" : url;
   }
-
-  private void removeCredentials(RMAppAttemptImpl appAttempt) {
-    // Unregister from the ClientToAMTokenSecretManager
-    if (UserGroupInformation.isSecurityEnabled()) {
-      appAttempt.rmContext.getClientToAMTokenSecretManager()
-        .unRegisterApplication(appAttempt.getAppAttemptId());
-    }
-
-    // Remove the AppAttempt from the AMRMTokenSecretManager
-    appAttempt.rmContext.getAMRMTokenSecretManager()
-      .applicationMasterFinished(appAttempt.getAppAttemptId());
-  }
-
-  private static String sanitizeTrackingUrl(String url) {
-    return (url == null || url.trim().isEmpty()) ? "N/A" : url;
-  }
 }